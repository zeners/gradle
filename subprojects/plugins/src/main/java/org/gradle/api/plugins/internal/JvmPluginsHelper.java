/*
 * Copyright 2019 the original author or authors.
 *
 * Licensed under the Apache License, Version 2.0 (the "License");
 * you may not use this file except in compliance with the License.
 * You may obtain a copy of the License at
 *
 *      http://www.apache.org/licenses/LICENSE-2.0
 *
 * Unless required by applicable law or agreed to in writing, software
 * distributed under the License is distributed on an "AS IS" BASIS,
 * WITHOUT WARRANTIES OR CONDITIONS OF ANY KIND, either express or implied.
 * See the License for the specific language governing permissions and
 * limitations under the License.
 */
package org.gradle.api.plugins.internal;

import org.gradle.api.Action;
import org.gradle.api.GradleException;
import org.gradle.api.Project;
import org.gradle.api.artifacts.Configuration;
import org.gradle.api.attributes.AttributeContainer;
import org.gradle.api.attributes.Bundling;
import org.gradle.api.attributes.Category;
import org.gradle.api.attributes.DocsType;
import org.gradle.api.attributes.LibraryElements;
import org.gradle.api.attributes.Usage;
import org.gradle.api.capabilities.Capability;
import org.gradle.api.component.SoftwareComponent;
import org.gradle.api.file.ConfigurableFileCollection;
import org.gradle.api.file.SourceDirectorySet;
import org.gradle.api.internal.ConventionMapping;
import org.gradle.api.internal.artifacts.configurations.ConfigurationInternal;
import org.gradle.api.internal.artifacts.dsl.LazyPublishArtifact;
import org.gradle.api.internal.attributes.AttributeContainerInternal;
import org.gradle.api.internal.file.FileTreeInternal;
import org.gradle.api.internal.plugins.DslObject;
import org.gradle.api.internal.project.ProjectInternal;
import org.gradle.api.internal.tasks.DefaultSourceSetOutput;
import org.gradle.api.internal.tasks.compile.CompilationSourceDirs;
import org.gradle.api.model.ObjectFactory;
import org.gradle.api.plugins.BasePlugin;
import org.gradle.api.plugins.JavaBasePlugin;
import org.gradle.api.plugins.JavaPluginExtension;
import org.gradle.api.plugins.JvmTestSuitePlugin;
import org.gradle.api.plugins.jvm.JvmTestSuite;
import org.gradle.api.provider.Provider;
import org.gradle.api.tasks.SourceSet;
import org.gradle.api.tasks.TaskContainer;
import org.gradle.api.tasks.TaskProvider;
import org.gradle.api.tasks.bundling.Jar;
import org.gradle.api.tasks.compile.AbstractCompile;
import org.gradle.api.tasks.compile.CompileOptions;
import org.gradle.api.tasks.compile.JavaCompile;
import org.gradle.api.tasks.javadoc.Javadoc;
import org.gradle.internal.Cast;
import org.gradle.internal.jvm.JavaModuleDetector;
import org.gradle.jvm.component.internal.JvmSoftwareComponentInternal;
import org.gradle.language.base.plugins.LifecycleBasePlugin;
import org.gradle.testing.base.TestSuite;
import org.gradle.testing.base.TestingExtension;

import javax.annotation.Nullable;
import java.util.List;
import java.util.concurrent.Callable;

import static org.gradle.util.internal.TextUtil.camelToKebabCase;

/**
 * Helpers for Jvm plugins. They are in a separate class so that they don't leak
 * into the public API.
 */
public class JvmPluginsHelper {

    /***
     * For compatibility with <a href="https://plugins.gradle.org/plugin/io.freefair.aspectj">AspectJ Plugin</a>
     */
    @Deprecated
    public static void configureForSourceSet(final SourceSet sourceSet, final SourceDirectorySet sourceDirectorySet, AbstractCompile compile, CompileOptions options, final Project target) {
        compile.setDescription("Compiles the " + sourceDirectorySet.getDisplayName() + ".");
        compile.setSource(sourceSet.getJava());

        compileAgainstJavaOutputs(compile, sourceSet, target.getObjects());
        configureAnnotationProcessorPath(sourceSet, sourceDirectorySet, options, target);
    }

    /**
     * Configures {@code compileTask} to compile against {@code sourceSet}'s compile classpath
     * in addition to the outputs of the java compilation, as specified by {@link SourceSet#getJava()}
     *
     * @param compileTask The task to configure.
     * @param sourceSet The source set whose output contains the java classes to compile against.
     * @param objectFactory An {@link ObjectFactory}.
     */
    public static void compileAgainstJavaOutputs(AbstractCompile compileTask, final SourceSet sourceSet, final ObjectFactory objectFactory) {
        ConfigurableFileCollection classpath = objectFactory.fileCollection();
        classpath.from((Callable<Object>) () -> sourceSet.getCompileClasspath().plus(objectFactory.fileCollection().from(sourceSet.getJava().getClassesDirectory())));
        compileTask.getConventionMapping().map("classpath", () -> classpath);
    }

    public static void configureAnnotationProcessorPath(final SourceSet sourceSet, SourceDirectorySet sourceDirectorySet, CompileOptions options, final Project target) {
        final ConventionMapping conventionMapping = new DslObject(options).getConventionMapping();
        conventionMapping.map("annotationProcessorPath", sourceSet::getAnnotationProcessorPath);
        String annotationProcessorGeneratedSourcesChildPath = "generated/sources/annotationProcessor/" + sourceDirectorySet.getName() + "/" + sourceSet.getName();
        options.getGeneratedSourceOutputDirectory().convention(target.getLayout().getBuildDirectory().dir(annotationProcessorGeneratedSourcesChildPath));
    }

    /***
     * For compatibility with <a href="https://plugins.gradle.org/plugin/io.freefair.aspectj">AspectJ Plugin</a>
     */
    @Deprecated
    public static void configureOutputDirectoryForSourceSet(final SourceSet sourceSet, final SourceDirectorySet sourceDirectorySet, final Project target, Provider<? extends AbstractCompile> compileTask, Provider<CompileOptions> options) {
        TaskProvider<? extends AbstractCompile> taskProvider = Cast.uncheckedCast(compileTask);
        configureOutputDirectoryForSourceSet(sourceSet, sourceDirectorySet, target, taskProvider, options);
    }

    public static void configureOutputDirectoryForSourceSet(final SourceSet sourceSet, final SourceDirectorySet sourceDirectorySet, final Project target, TaskProvider<? extends AbstractCompile> compileTask, Provider<CompileOptions> options) {
        final String sourceSetChildPath = "classes/" + sourceDirectorySet.getName() + "/" + sourceSet.getName();
        sourceDirectorySet.getDestinationDirectory().convention(target.getLayout().getBuildDirectory().dir(sourceSetChildPath));

        DefaultSourceSetOutput sourceSetOutput = Cast.cast(DefaultSourceSetOutput.class, sourceSet.getOutput());
        sourceSetOutput.getClassesDirs().from(sourceDirectorySet.getDestinationDirectory()).builtBy(compileTask);
        sourceSetOutput.getGeneratedSourcesDirs().from(options.flatMap(CompileOptions::getGeneratedSourceOutputDirectory));
        sourceDirectorySet.compiledBy(compileTask, AbstractCompile::getDestinationDirectory);
    }

    public static void configureJavaDocTask(@Nullable String featureName, SourceSet sourceSet, TaskContainer tasks, @Nullable JavaPluginExtension javaPluginExtension) {
        String javadocTaskName = sourceSet.getJavadocTaskName();
        if (!tasks.getNames().contains(javadocTaskName)) {
            tasks.register(javadocTaskName, Javadoc.class, javadoc -> {
                javadoc.setDescription("Generates Javadoc API documentation for the " + (featureName == null ? "main source code." : "'" + featureName + "' feature."));
                javadoc.setGroup(JavaBasePlugin.DOCUMENTATION_GROUP);
                javadoc.setClasspath(sourceSet.getOutput().plus(sourceSet.getCompileClasspath()));
                javadoc.setSource(sourceSet.getAllJava());
                if (javaPluginExtension != null) {
                    javadoc.getConventionMapping().map("destinationDir", () -> javaPluginExtension.getDocsDir().dir(javadocTaskName).get().getAsFile());
                    javadoc.getModularity().getInferModulePath().convention(javaPluginExtension.getModularity().getInferModulePath());
                }
            });
        }
    }

    public static Configuration createDocumentationVariantWithArtifact(
        String variantName,
        @Nullable String featureName,
        String docsType,
        List<Capability> capabilities,
        String jarTaskName,
        Object artifactSource,
        ProjectInternal project
    ) {
        Configuration variant = project.getConfigurations().maybeCreate(variantName);
        variant.setVisible(false);
        variant.setCanBeResolved(false);
        variant.setCanBeConsumed(true);
        variant.setDescription(docsType + " elements for " + (featureName == null ? "main" : featureName) + ".");

        ObjectFactory objectFactory = project.getObjects();
        AttributeContainer attributes = variant.getAttributes();
        attributes.attribute(Usage.USAGE_ATTRIBUTE, objectFactory.named(Usage.class, Usage.JAVA_RUNTIME));
        attributes.attribute(Category.CATEGORY_ATTRIBUTE, objectFactory.named(Category.class, Category.DOCUMENTATION));
        attributes.attribute(Bundling.BUNDLING_ATTRIBUTE, objectFactory.named(Bundling.class, Bundling.EXTERNAL));
        attributes.attribute(DocsType.DOCS_TYPE_ATTRIBUTE, objectFactory.named(DocsType.class, docsType));
        capabilities.forEach(variant.getOutgoing()::capability);

        TaskContainer tasks = project.getTasks();

        if (!tasks.getNames().contains(jarTaskName)) {
            TaskProvider<Jar> jarTask = tasks.register(jarTaskName, Jar.class, jar -> {
                jar.setDescription("Assembles a jar archive containing the " + (featureName == null ? "main " + docsType + "." : (docsType + " of the '" + featureName + "' feature.")));
                jar.setGroup(BasePlugin.BUILD_GROUP);
                jar.from(artifactSource);
                jar.getArchiveClassifier().set(camelToKebabCase(featureName == null ? docsType : (featureName + "-" + docsType)));
            });
            if (tasks.getNames().contains(LifecycleBasePlugin.ASSEMBLE_TASK_NAME)) {
                tasks.named(LifecycleBasePlugin.ASSEMBLE_TASK_NAME).configure(task -> task.dependsOn(jarTask));
            }
        }
<<<<<<< HEAD
        TaskProvider<Jar> jar = tasks.named(jarTaskName, Jar.class);
        variant.getOutgoing().artifact(new LazyPublishArtifact(jar, fileResolver, taskDependencyFactory));
        if (component != null) {
            component.addVariantsFromConfiguration(variant, new JavaConfigurationVariantMapping("runtime", true));
        }
=======
        TaskProvider<Task> jar = tasks.named(jarTaskName);
        variant.getOutgoing().artifact(new LazyPublishArtifact(jar, project.getFileResolver(), project.getTaskDependencyFactory()));

        return variant;
>>>>>>> 70e14657
    }

    /**
     * Gets the main Java component. This method assumes the Java plugin is applied.
     *
     * @throws GradleException If the {@code java} component does not exist.
     */
    public static JvmSoftwareComponentInternal getJavaComponent(Project project) {
        SoftwareComponent component = project.getComponents().findByName("java");

        if (!(component instanceof JvmSoftwareComponentInternal)) {
            throw new GradleException("The Java plugin must be applied to access the java component.");
        }

        return (JvmSoftwareComponentInternal) component;
    }

    /**
     * Gets the default test suite. This method assumes the Java plugin is applied.
     *
     * @throws GradleException If the default test suite does not exist.
     */
    public static JvmTestSuite getDefaultTestSuite(Project project) {
        String message = "The Java plugin must be applied to access the default test suite.";

        TestingExtension testing = project.getExtensions().findByType(TestingExtension.class);
        if (testing == null) {
            throw new GradleException(message);
        }

        TestSuite defaultTestSuite = testing.getSuites().findByName(JvmTestSuitePlugin.DEFAULT_TEST_SUITE_NAME);
        if (!(defaultTestSuite instanceof JvmTestSuite)) {
            throw new GradleException(message);
        }

        return (JvmTestSuite) defaultTestSuite;
    }

    public static Action<ConfigurationInternal> configureLibraryElementsAttributeForCompileClasspath(boolean javaClasspathPackaging, SourceSet sourceSet, TaskProvider<JavaCompile> compileTaskProvider, ObjectFactory objectFactory) {
        return conf -> {
            AttributeContainerInternal attributes = conf.getAttributes();
            if (!attributes.contains(LibraryElements.LIBRARY_ELEMENTS_ATTRIBUTE)) {
                String libraryElements;
                // If we are compiling a module, we require JARs of all dependencies as they may potentially include an Automatic-Module-Name
                if (javaClasspathPackaging || JavaModuleDetector.isModuleSource(compileTaskProvider.get().getModularity().getInferModulePath().get(), CompilationSourceDirs.inferSourceRoots((FileTreeInternal) sourceSet.getJava().getAsFileTree()))) {
                    libraryElements = LibraryElements.JAR;
                } else {
                    libraryElements = LibraryElements.CLASSES;
                }
                attributes.attribute(LibraryElements.LIBRARY_ELEMENTS_ATTRIBUTE, objectFactory.named(LibraryElements.class, libraryElements));
            }
        };
    }
}<|MERGE_RESOLUTION|>--- conflicted
+++ resolved
@@ -176,18 +176,11 @@
                 tasks.named(LifecycleBasePlugin.ASSEMBLE_TASK_NAME).configure(task -> task.dependsOn(jarTask));
             }
         }
-<<<<<<< HEAD
+
         TaskProvider<Jar> jar = tasks.named(jarTaskName, Jar.class);
-        variant.getOutgoing().artifact(new LazyPublishArtifact(jar, fileResolver, taskDependencyFactory));
-        if (component != null) {
-            component.addVariantsFromConfiguration(variant, new JavaConfigurationVariantMapping("runtime", true));
-        }
-=======
-        TaskProvider<Task> jar = tasks.named(jarTaskName);
         variant.getOutgoing().artifact(new LazyPublishArtifact(jar, project.getFileResolver(), project.getTaskDependencyFactory()));
 
         return variant;
->>>>>>> 70e14657
     }
 
     /**
