--- conflicted
+++ resolved
@@ -189,17 +189,10 @@
         assertIsUnsupported({ metadata.architecture })
 
         where:
-<<<<<<< HEAD
-        jdk                                   | systemProperties | exists | errorMessage
-        'localGradle'                         | currentGradle()  | false  | "No such directory: "
-        'binary that has invalid output'      | invalidOutput()  | true   | "Unexpected command output:"
-        'binary that returns unknown version' | invalidVersion() | true   | "Cannot parse version number: bad luck"
-=======
         jdk                                   | systemProperties | validateProperties | exists | errorMessage
         'localGradle'                         | currentGradle()  | true               | false  | "No such directory: "
         'binary that has invalid output'      | invalidOutput()  | false              | true   | "Unexpected command output:"
         'binary that returns unknown version' | invalidVersion() | true               | true   | "Cannot parse version number: bad luck"
->>>>>>> 9c06b22a
     }
 
     private DefaultJvmMetadataDetector createDefaultJvmMetadataDetector(ExecHandleFactory execHandleFactory) {
@@ -456,15 +449,9 @@
         ]
     }
 
-<<<<<<< HEAD
-    def createExecHandleFactory(Map<String, String> actualProperties) {
-        def probedSystemProperties = ProbedSystemProperty.values().findAll { it != ProbedSystemProperty.Z_ERROR }
-        assert actualProperties.keySet() == probedSystemProperties.collect { it.systemPropertyKey }.toSet()
-=======
     def createExecHandleFactory(Map<String, String> actualProperties, Boolean validatePropertyKeys = true) {
         def probedSystemProperties = ProbedSystemProperty.values().findAll { it != ProbedSystemProperty.Z_ERROR }
         assert !validatePropertyKeys || actualProperties.keySet() == probedSystemProperties.collect { it.systemPropertyKey }.toSet()
->>>>>>> 9c06b22a
 
         def execHandleFactory = Mock(ExecHandleFactory)
         def exec = Mock(ExecHandleBuilder)
@@ -479,15 +466,11 @@
         handle.waitForFinish() >> {
             // important to output in the order of the enum members as parsing uses enum ordinals
             probedSystemProperties.each {
-<<<<<<< HEAD
-                output.println("${actualProperties[it.systemPropertyKey]}")
-=======
                 def actualValue = actualProperties[it.systemPropertyKey]
                 // write conditionally to simulate wrong number of outputs
                 if (actualValue != null) {
                     output.println(actualValue)
                 }
->>>>>>> 9c06b22a
             }
             Mock(ExecResult)
         }
