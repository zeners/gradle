/*
 * Copyright 2017 the original author or authors.
 *
 * Licensed under the Apache License, Version 2.0 (the "License");
 * you may not use this file except in compliance with the License.
 * You may obtain a copy of the License at
 *
 *      http://www.apache.org/licenses/LICENSE-2.0
 *
 * Unless required by applicable law or agreed to in writing, software
 * distributed under the License is distributed on an "AS IS" BASIS,
 * WITHOUT WARRANTIES OR CONDITIONS OF ANY KIND, either express or implied.
 * See the License for the specific language governing permissions and
 * limitations under the License.
 */

package org.gradle.api.internal;

import org.gradle.StartParameter;
import org.gradle.initialization.BuildLayoutParameters;
import org.gradle.initialization.StartParameterBuildOptions.ConfigurationCacheProblemsOption;
import org.gradle.internal.buildoption.Option;
import org.gradle.internal.buildtree.BuildModelParameters;
import org.gradle.internal.watch.registry.WatchMode;

import java.io.File;
import java.time.Duration;

public class StartParameterInternal extends StartParameter {
    private WatchMode watchFileSystemMode = WatchMode.DEFAULT;
    private boolean watchFileSystemDebugLogging;
    private boolean vfsVerboseLogging;

    private Option.Value<Boolean> configurationCache = Option.Value.defaultValue(false);
    private Option.Value<Boolean> isolatedProjects = Option.Value.defaultValue(false);
    private ConfigurationCacheProblemsOption.Value configurationCacheProblems = ConfigurationCacheProblemsOption.Value.FAIL;
    private boolean configurationCacheDebug;
    private int configurationCacheMaxProblems = 512;
    private boolean configurationCacheRecreateCache;
    private boolean configurationCacheQuiet;
    private boolean searchUpwards = true;
    private boolean useEmptySettings = false;
    private Duration continuousBuildQuietPeriod = Duration.ofMillis(250);

    public StartParameterInternal() {
    }

    protected StartParameterInternal(BuildLayoutParameters layoutParameters) {
        super(layoutParameters);
    }

    @Override
    public StartParameterInternal newInstance() {
        return (StartParameterInternal) prepareNewInstance(new StartParameterInternal());
    }

    @Override
    public StartParameterInternal newBuild() {
        return prepareNewBuild(new StartParameterInternal());
    }

    @Override
    protected StartParameterInternal prepareNewBuild(StartParameter startParameter) {
        StartParameterInternal p = (StartParameterInternal) super.prepareNewBuild(startParameter);
        p.watchFileSystemMode = watchFileSystemMode;
        p.watchFileSystemDebugLogging = watchFileSystemDebugLogging;
        p.vfsVerboseLogging = vfsVerboseLogging;
        p.configurationCache = configurationCache;
        p.isolatedProjects = isolatedProjects;
        p.configurationCacheProblems = configurationCacheProblems;
        p.configurationCacheMaxProblems = configurationCacheMaxProblems;
        p.configurationCacheDebug = configurationCacheDebug;
        p.configurationCacheRecreateCache = configurationCacheRecreateCache;
        p.configurationCacheQuiet = configurationCacheQuiet;
        p.searchUpwards = searchUpwards;
        p.useEmptySettings = useEmptySettings;
        return p;
    }

    public File getGradleHomeDir() {
        return gradleHomeDir;
    }

    public void setGradleHomeDir(File gradleHomeDir) {
        this.gradleHomeDir = gradleHomeDir;
    }

    public boolean isSearchUpwards() {
        return searchUpwards;
    }

    public void doNotSearchUpwards() {
        this.searchUpwards = false;
    }

    public boolean isUseEmptySettings() {
        return useEmptySettings;
    }

    public void useEmptySettings() {
        this.useEmptySettings = true;
    }

    public WatchMode getWatchFileSystemMode() {
        return watchFileSystemMode;
    }

    public void setWatchFileSystemMode(WatchMode watchFileSystemMode) {
        this.watchFileSystemMode = watchFileSystemMode;
    }

    public boolean isWatchFileSystemDebugLogging() {
        return watchFileSystemDebugLogging;
    }

    public void setWatchFileSystemDebugLogging(boolean watchFileSystemDebugLogging) {
        this.watchFileSystemDebugLogging = watchFileSystemDebugLogging;
    }

    public boolean isVfsVerboseLogging() {
        return vfsVerboseLogging;
    }

    public void setVfsVerboseLogging(boolean vfsVerboseLogging) {
        this.vfsVerboseLogging = vfsVerboseLogging;
    }

    /**
     * Used by the Kotlin plugin, via reflection.
     */
    @Deprecated
    public boolean isConfigurationCache() {
        return getConfigurationCache().get();
    }

    /**
     * Is the configuration cache requested? Note: depending on the build action, this may not be the final value for this option.
     *
     * Consider querying {@link BuildModelParameters} instead.
     */
    public Option.Value<Boolean> getConfigurationCache() {
        return configurationCache;
    }

    public void setConfigurationCache(Option.Value<Boolean> configurationCache) {
        this.configurationCache = configurationCache;
    }

<<<<<<< HEAD
    public Option.Value<Boolean> getIsolatedProjects() {
=======
    @Override
    public boolean isConfigurationCacheRequested() {
        return configurationCache.get();
    }

    public BuildOption.Value<Boolean> getIsolatedProjects() {
>>>>>>> 0919bdde
        return isolatedProjects;
    }

    public void setIsolatedProjects(Option.Value<Boolean> isolatedProjects) {
        this.isolatedProjects = isolatedProjects;
    }

    public ConfigurationCacheProblemsOption.Value getConfigurationCacheProblems() {
        return configurationCacheProblems;
    }

    public void setConfigurationCacheProblems(ConfigurationCacheProblemsOption.Value configurationCacheProblems) {
        this.configurationCacheProblems = configurationCacheProblems;
    }

    public boolean isConfigurationCacheDebug() {
        return configurationCacheDebug;
    }

    public void setConfigurationCacheDebug(boolean configurationCacheDebug) {
        this.configurationCacheDebug = configurationCacheDebug;
    }

    public int getConfigurationCacheMaxProblems() {
        return configurationCacheMaxProblems;
    }

    public void setConfigurationCacheMaxProblems(int configurationCacheMaxProblems) {
        this.configurationCacheMaxProblems = configurationCacheMaxProblems;
    }

    public boolean isConfigurationCacheRecreateCache() {
        return configurationCacheRecreateCache;
    }

    public void setConfigurationCacheRecreateCache(boolean configurationCacheRecreateCache) {
        this.configurationCacheRecreateCache = configurationCacheRecreateCache;
    }

    public boolean isConfigurationCacheQuiet() {
        return configurationCacheQuiet;
    }

    public void setConfigurationCacheQuiet(boolean configurationCacheQuiet) {
        this.configurationCacheQuiet = configurationCacheQuiet;
    }

    public void setContinuousBuildQuietPeriod(Duration continuousBuildQuietPeriod) {
        this.continuousBuildQuietPeriod = continuousBuildQuietPeriod;
    }

    public Duration getContinuousBuildQuietPeriod() {
        return continuousBuildQuietPeriod;
    }
}<|MERGE_RESOLUTION|>--- conflicted
+++ resolved
@@ -146,19 +146,15 @@
         this.configurationCache = configurationCache;
     }
 
-<<<<<<< HEAD
     public Option.Value<Boolean> getIsolatedProjects() {
-=======
+        return isolatedProjects;
+    }
+
     @Override
     public boolean isConfigurationCacheRequested() {
         return configurationCache.get();
     }
 
-    public BuildOption.Value<Boolean> getIsolatedProjects() {
->>>>>>> 0919bdde
-        return isolatedProjects;
-    }
-
     public void setIsolatedProjects(Option.Value<Boolean> isolatedProjects) {
         this.isolatedProjects = isolatedProjects;
     }
