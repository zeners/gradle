/*
 * Copyright 2015 the original author or authors.
 *
 * Licensed under the Apache License, Version 2.0 (the "License");
 * you may not use this file except in compliance with the License.
 * You may obtain a copy of the License at
 *
 *      http://www.apache.org/licenses/LICENSE-2.0
 *
 * Unless required by applicable law or agreed to in writing, software
 * distributed under the License is distributed on an "AS IS" BASIS,
 * WITHOUT WARRANTIES OR CONDITIONS OF ANY KIND, either express or implied.
 * See the License for the specific language governing permissions and
 * limitations under the License.
 */

package org.gradle.internal.service.scopes;

import org.gradle.StartParameter;
import org.gradle.api.internal.FeaturePreviews;
import org.gradle.api.internal.attributes.DefaultImmutableAttributesFactory;
import org.gradle.api.internal.changedetection.state.BuildScopeFileTimeStampInspector;
import org.gradle.api.internal.file.FileCollectionFactory;
import org.gradle.api.internal.file.FileResolver;
import org.gradle.api.internal.model.NamedObjectInstantiator;
import org.gradle.api.internal.project.BuildOperationCrossProjectConfigurator;
import org.gradle.api.internal.project.CrossProjectConfigurator;
import org.gradle.api.model.ObjectFactory;
import org.gradle.cache.internal.CacheRepositoryServices;
import org.gradle.cache.internal.CacheScopeMapping;
import org.gradle.cache.internal.CleanupActionFactory;
import org.gradle.cache.internal.VersionStrategy;
import org.gradle.deployment.internal.DefaultDeploymentRegistry;
import org.gradle.groovy.scripts.internal.DefaultScriptSourceHasher;
import org.gradle.groovy.scripts.internal.ScriptSourceHasher;
import org.gradle.initialization.BuildCancellationToken;
import org.gradle.initialization.BuildClientMetaData;
import org.gradle.initialization.BuildEventConsumer;
import org.gradle.initialization.BuildRequestMetaData;
import org.gradle.initialization.layout.BuildLayout;
import org.gradle.initialization.layout.BuildLayoutConfiguration;
import org.gradle.initialization.layout.BuildLayoutFactory;
import org.gradle.initialization.layout.ProjectCacheDir;
import org.gradle.internal.buildevents.BuildStartedTime;
import org.gradle.internal.classpath.ClassPath;
import org.gradle.internal.event.ListenerManager;
import org.gradle.internal.featurelifecycle.DeprecatedUsageBuildOperationProgressBroadaster;
import org.gradle.internal.file.Deleter;
import org.gradle.internal.filewatch.PendingChangesManager;
import org.gradle.internal.isolation.IsolatableFactory;
import org.gradle.internal.logging.progress.ProgressLoggerFactory;
import org.gradle.internal.operations.BuildOperationExecutor;
import org.gradle.internal.operations.BuildOperationListenerManager;
import org.gradle.internal.operations.CurrentBuildOperationRef;
import org.gradle.internal.reflect.Instantiator;
import org.gradle.internal.resources.ProjectLeaseRegistry;
import org.gradle.internal.scopeids.PersistentScopeIdLoader;
import org.gradle.internal.scopeids.ScopeIdsServices;
import org.gradle.internal.scopeids.id.UserScopeId;
import org.gradle.internal.scopeids.id.WorkspaceScopeId;
import org.gradle.internal.service.DefaultServiceRegistry;
import org.gradle.internal.service.ServiceRegistry;
import org.gradle.internal.time.Clock;
import org.gradle.internal.work.AsyncWorkTracker;
import org.gradle.internal.work.DefaultAsyncWorkTracker;
import org.gradle.plugin.use.internal.InjectedPluginClasspath;
import org.gradle.process.internal.ExecFactory;

import java.io.File;

import static org.gradle.internal.snapshot.CaseSensitivity.CASE_INSENSITIVE;
import static org.gradle.internal.snapshot.CaseSensitivity.CASE_SENSITIVE;

/**
 * Contains the services for a single build session, which could be a single build or multiple builds when in continuous mode.
 */
public class BuildSessionScopeServices extends DefaultServiceRegistry {

    public BuildSessionScopeServices(final ServiceRegistry parent, CrossBuildSessionScopeServices crossBuildSessionScopeServices, final StartParameter startParameter, BuildRequestMetaData buildRequestMetaData, ClassPath injectedPluginClassPath, BuildCancellationToken buildCancellationToken, BuildClientMetaData buildClientMetaData, BuildEventConsumer buildEventConsumer) {
        super(parent);
        addProvider(crossBuildSessionScopeServices);
        register(registration -> {
            add(StartParameter.class, startParameter);
            for (PluginServiceRegistry pluginServiceRegistry : parent.getAll(PluginServiceRegistry.class)) {
                pluginServiceRegistry.registerBuildSessionServices(registration);
            }
        });
        add(InjectedPluginClasspath.class, new InjectedPluginClasspath(injectedPluginClassPath));
        add(BuildCancellationToken.class, buildCancellationToken);
        add(BuildRequestMetaData.class, buildRequestMetaData);
        add(BuildClientMetaData.class, buildClientMetaData);
        add(BuildEventConsumer.class, buildEventConsumer);
        addProvider(new CacheRepositoryServices(startParameter.getGradleUserHomeDir(), startParameter.getProjectCacheDir()));

        // Must be no higher than this scope as needs cache repository services.
        addProvider(new ScopeIdsServices());
    }

    PendingChangesManager createPendingChangesManager(ListenerManager listenerManager) {
        return new PendingChangesManager(listenerManager);
    }

    DefaultDeploymentRegistry createDeploymentRegistry(PendingChangesManager pendingChangesManager, BuildOperationExecutor buildOperationExecutor, ObjectFactory objectFactory) {
        return new DefaultDeploymentRegistry(pendingChangesManager, buildOperationExecutor, objectFactory);
    }

    ListenerManager createListenerManager(ListenerManager parent) {
        return parent.createChild();
    }

    CrossProjectConfigurator createCrossProjectConfigurator(BuildOperationExecutor buildOperationExecutor) {
        return new BuildOperationCrossProjectConfigurator(buildOperationExecutor);
    }

    ProjectCacheDir createCacheLayout(
        BuildLayoutFactory buildLayoutFactory,
        Deleter deleter,
        ProgressLoggerFactory progressLoggerFactory,
        StartParameter startParameter
    ) {
        BuildLayout buildLayout = buildLayoutFactory.getLayoutFor(new BuildLayoutConfiguration(startParameter));
        File cacheDir = startParameter.getProjectCacheDir() != null ? startParameter.getProjectCacheDir() : new File(buildLayout.getRootDirectory(), ".gradle");
        return new ProjectCacheDir(cacheDir, progressLoggerFactory, deleter);
    }

    BuildScopeFileTimeStampInspector createFileTimeStampInspector(ProjectCacheDir projectCacheDir, CacheScopeMapping cacheScopeMapping, ListenerManager listenerManager) {
        File workDir = cacheScopeMapping.getBaseDirectory(projectCacheDir.getDir(), "fileChanges", VersionStrategy.CachePerVersion);
        BuildScopeFileTimeStampInspector timeStampInspector = new BuildScopeFileTimeStampInspector(workDir);
        listenerManager.addListener(timeStampInspector);
        return timeStampInspector;
    }

    ScriptSourceHasher createScriptSourceHasher() {
        return new DefaultScriptSourceHasher();
    }

<<<<<<< HEAD
    VirtualFileSystem createVirtualFileSystem(
        FileHasher hasher,
        StringInterner stringInterner,
        Stat stat,
        FileSystem fileSystem,
        VirtualFileSystem gradleUserHomeVirtualFileSystem,
        WellKnownFileLocations wellKnownFileLocations,
        ListenerManager listenerManager
    ) {
        VirtualFileSystem buildSessionsScopedVirtualFileSystem = new DefaultVirtualFileSystem(hasher, stringInterner, stat, fileSystem.isCaseSensitive() ? CASE_SENSITIVE : CASE_INSENSITIVE, DirectoryScanner.getDefaultExcludes());

        listenerManager.addListener(new OutputChangeListener() {
            @Override
            public void beforeOutputChange() {
                buildSessionsScopedVirtualFileSystem.invalidateAll();
            }

            @Override
            public void beforeOutputChange(Iterable<String> affectedOutputPaths) {
                buildSessionsScopedVirtualFileSystem.update(affectedOutputPaths, () -> {});
            }
        });
        listenerManager.addListener(new RootBuildLifecycleListener() {
            @Override
            public void afterStart() {
            }

            @Override
            public void beforeComplete() {
                buildSessionsScopedVirtualFileSystem.invalidateAll();
            }
        });

        return new RoutingVirtualFileSystem(wellKnownFileLocations, gradleUserHomeVirtualFileSystem, buildSessionsScopedVirtualFileSystem);
    }

    GenericFileTreeSnapshotter createGenericFileTreeSnapshotter(FileHasher hasher, StringInterner stringInterner) {
        return new DefaultGenericFileTreeSnapshotter(hasher, stringInterner);
    }

    FileCollectionSnapshotter createFileCollectionSnapshotter(VirtualFileSystem virtualFileSystem, GenericFileTreeSnapshotter genericFileTreeSnapshotter, Stat stat) {
        return new DefaultFileCollectionSnapshotter(virtualFileSystem, genericFileTreeSnapshotter, stat);
    }

    AbsolutePathFileCollectionFingerprinter createAbsolutePathFileCollectionFingerprinter(FileCollectionSnapshotter fileCollectionSnapshotter) {
        return new AbsolutePathFileCollectionFingerprinter(fileCollectionSnapshotter);
    }

    RelativePathFileCollectionFingerprinter createRelativePathFileCollectionFingerprinter(StringInterner stringInterner, FileCollectionSnapshotter fileCollectionSnapshotter) {
        return new RelativePathFileCollectionFingerprinter(stringInterner, fileCollectionSnapshotter);
    }

    NameOnlyFileCollectionFingerprinter createNameOnlyFileCollectionFingerprinter(FileCollectionSnapshotter fileCollectionSnapshotter) {
        return new NameOnlyFileCollectionFingerprinter(fileCollectionSnapshotter);
    }

    IgnoredPathFileCollectionFingerprinter createIgnoredPathFileCollectionFingerprinter(FileCollectionSnapshotter fileCollectionSnapshotter) {
        return new IgnoredPathFileCollectionFingerprinter(fileCollectionSnapshotter);
    }

    OutputFileCollectionFingerprinter createOutputFileCollectionFingerprinter(FileCollectionSnapshotter fileCollectionSnapshotter) {
        return new OutputFileCollectionFingerprinter(fileCollectionSnapshotter);
    }

    FileCollectionFingerprinterRegistry createFileCollectionFingerprinterRegistry(List<FileCollectionFingerprinter> fingerprinters) {
        return new DefaultFileCollectionFingerprinterRegistry(fingerprinters);
    }

    ResourceSnapshotterCacheService createResourceSnapshotterCacheService(ResourceSnapshotterCacheService globalCache, CrossBuildFileHashCache store, WellKnownFileLocations wellKnownFileLocations) {
        PersistentIndexedCache<HashCode, HashCode> resourceHashesCache = store.createCache(PersistentIndexedCacheParameters.of("resourceHashesCache", HashCode.class, new HashCodeSerializer()), 800000, true);
        DefaultResourceSnapshotterCacheService localCache = new DefaultResourceSnapshotterCacheService(resourceHashesCache);
        return new SplitResourceSnapshotterCacheService(globalCache, localCache, wellKnownFileLocations);
    }

    CompileClasspathFingerprinter createCompileClasspathFingerprinter(ResourceSnapshotterCacheService resourceSnapshotterCacheService, FileCollectionSnapshotter fileCollectionSnapshotter, StringInterner stringInterner) {
        return new DefaultCompileClasspathFingerprinter(resourceSnapshotterCacheService, fileCollectionSnapshotter, stringInterner);
    }

=======
>>>>>>> be2b59e8
    DefaultImmutableAttributesFactory createImmutableAttributesFactory(IsolatableFactory isolatableFactory, NamedObjectInstantiator instantiator) {
        return new DefaultImmutableAttributesFactory(isolatableFactory, instantiator);
    }

    AsyncWorkTracker createAsyncWorkTracker(ProjectLeaseRegistry projectLeaseRegistry) {
        return new DefaultAsyncWorkTracker(projectLeaseRegistry);
    }

    UserScopeId createUserScopeId(PersistentScopeIdLoader persistentScopeIdLoader) {
        return persistentScopeIdLoader.getUser();
    }

    protected WorkspaceScopeId createWorkspaceScopeId(PersistentScopeIdLoader persistentScopeIdLoader) {
        return persistentScopeIdLoader.getWorkspace();
    }

    BuildStartedTime createBuildStartedTime(Clock clock, BuildRequestMetaData buildRequestMetaData) {
        long currentTime = clock.getCurrentTime();
        return BuildStartedTime.startingAt(Math.min(currentTime, buildRequestMetaData.getStartTime()));
    }

    FeaturePreviews createExperimentalFeatures() {
        return new FeaturePreviews();
    }

    CleanupActionFactory createCleanupActionFactory(BuildOperationExecutor buildOperationExecutor) {
        return new CleanupActionFactory(buildOperationExecutor);
    }

    protected ExecFactory decorateExecFactory(ExecFactory execFactory, FileResolver fileResolver, FileCollectionFactory fileCollectionFactory, Instantiator instantiator, BuildCancellationToken buildCancellationToken, ObjectFactory objectFactory) {
        return execFactory.forContext(fileResolver, fileCollectionFactory, instantiator, buildCancellationToken, objectFactory);
    }

    DeprecatedUsageBuildOperationProgressBroadaster createDeprecatedUsageBuildOperationProgressBroadaster(
        Clock clock,
        BuildOperationListenerManager buildOperationListenerManager,
        CurrentBuildOperationRef currentBuildOperationRef
    ) {
        return new DeprecatedUsageBuildOperationProgressBroadaster(
            clock,
            buildOperationListenerManager.getBroadcaster(),
            currentBuildOperationRef
        );
    }
}<|MERGE_RESOLUTION|>--- conflicted
+++ resolved
@@ -68,9 +68,6 @@
 
 import java.io.File;
 
-import static org.gradle.internal.snapshot.CaseSensitivity.CASE_INSENSITIVE;
-import static org.gradle.internal.snapshot.CaseSensitivity.CASE_SENSITIVE;
-
 /**
  * Contains the services for a single build session, which could be a single build or multiple builds when in continuous mode.
  */
@@ -134,87 +131,6 @@
         return new DefaultScriptSourceHasher();
     }
 
-<<<<<<< HEAD
-    VirtualFileSystem createVirtualFileSystem(
-        FileHasher hasher,
-        StringInterner stringInterner,
-        Stat stat,
-        FileSystem fileSystem,
-        VirtualFileSystem gradleUserHomeVirtualFileSystem,
-        WellKnownFileLocations wellKnownFileLocations,
-        ListenerManager listenerManager
-    ) {
-        VirtualFileSystem buildSessionsScopedVirtualFileSystem = new DefaultVirtualFileSystem(hasher, stringInterner, stat, fileSystem.isCaseSensitive() ? CASE_SENSITIVE : CASE_INSENSITIVE, DirectoryScanner.getDefaultExcludes());
-
-        listenerManager.addListener(new OutputChangeListener() {
-            @Override
-            public void beforeOutputChange() {
-                buildSessionsScopedVirtualFileSystem.invalidateAll();
-            }
-
-            @Override
-            public void beforeOutputChange(Iterable<String> affectedOutputPaths) {
-                buildSessionsScopedVirtualFileSystem.update(affectedOutputPaths, () -> {});
-            }
-        });
-        listenerManager.addListener(new RootBuildLifecycleListener() {
-            @Override
-            public void afterStart() {
-            }
-
-            @Override
-            public void beforeComplete() {
-                buildSessionsScopedVirtualFileSystem.invalidateAll();
-            }
-        });
-
-        return new RoutingVirtualFileSystem(wellKnownFileLocations, gradleUserHomeVirtualFileSystem, buildSessionsScopedVirtualFileSystem);
-    }
-
-    GenericFileTreeSnapshotter createGenericFileTreeSnapshotter(FileHasher hasher, StringInterner stringInterner) {
-        return new DefaultGenericFileTreeSnapshotter(hasher, stringInterner);
-    }
-
-    FileCollectionSnapshotter createFileCollectionSnapshotter(VirtualFileSystem virtualFileSystem, GenericFileTreeSnapshotter genericFileTreeSnapshotter, Stat stat) {
-        return new DefaultFileCollectionSnapshotter(virtualFileSystem, genericFileTreeSnapshotter, stat);
-    }
-
-    AbsolutePathFileCollectionFingerprinter createAbsolutePathFileCollectionFingerprinter(FileCollectionSnapshotter fileCollectionSnapshotter) {
-        return new AbsolutePathFileCollectionFingerprinter(fileCollectionSnapshotter);
-    }
-
-    RelativePathFileCollectionFingerprinter createRelativePathFileCollectionFingerprinter(StringInterner stringInterner, FileCollectionSnapshotter fileCollectionSnapshotter) {
-        return new RelativePathFileCollectionFingerprinter(stringInterner, fileCollectionSnapshotter);
-    }
-
-    NameOnlyFileCollectionFingerprinter createNameOnlyFileCollectionFingerprinter(FileCollectionSnapshotter fileCollectionSnapshotter) {
-        return new NameOnlyFileCollectionFingerprinter(fileCollectionSnapshotter);
-    }
-
-    IgnoredPathFileCollectionFingerprinter createIgnoredPathFileCollectionFingerprinter(FileCollectionSnapshotter fileCollectionSnapshotter) {
-        return new IgnoredPathFileCollectionFingerprinter(fileCollectionSnapshotter);
-    }
-
-    OutputFileCollectionFingerprinter createOutputFileCollectionFingerprinter(FileCollectionSnapshotter fileCollectionSnapshotter) {
-        return new OutputFileCollectionFingerprinter(fileCollectionSnapshotter);
-    }
-
-    FileCollectionFingerprinterRegistry createFileCollectionFingerprinterRegistry(List<FileCollectionFingerprinter> fingerprinters) {
-        return new DefaultFileCollectionFingerprinterRegistry(fingerprinters);
-    }
-
-    ResourceSnapshotterCacheService createResourceSnapshotterCacheService(ResourceSnapshotterCacheService globalCache, CrossBuildFileHashCache store, WellKnownFileLocations wellKnownFileLocations) {
-        PersistentIndexedCache<HashCode, HashCode> resourceHashesCache = store.createCache(PersistentIndexedCacheParameters.of("resourceHashesCache", HashCode.class, new HashCodeSerializer()), 800000, true);
-        DefaultResourceSnapshotterCacheService localCache = new DefaultResourceSnapshotterCacheService(resourceHashesCache);
-        return new SplitResourceSnapshotterCacheService(globalCache, localCache, wellKnownFileLocations);
-    }
-
-    CompileClasspathFingerprinter createCompileClasspathFingerprinter(ResourceSnapshotterCacheService resourceSnapshotterCacheService, FileCollectionSnapshotter fileCollectionSnapshotter, StringInterner stringInterner) {
-        return new DefaultCompileClasspathFingerprinter(resourceSnapshotterCacheService, fileCollectionSnapshotter, stringInterner);
-    }
-
-=======
->>>>>>> be2b59e8
     DefaultImmutableAttributesFactory createImmutableAttributesFactory(IsolatableFactory isolatableFactory, NamedObjectInstantiator instantiator) {
         return new DefaultImmutableAttributesFactory(isolatableFactory, instantiator);
     }
