/*
 * Copyright 2012 the original author or authors.
 *
 * Licensed under the Apache License, Version 2.0 (the "License");
 * you may not use this file except in compliance with the License.
 * You may obtain a copy of the License at
 *
 *      http://www.apache.org/licenses/LICENSE-2.0
 *
 * Unless required by applicable law or agreed to in writing, software
 * distributed under the License is distributed on an "AS IS" BASIS,
 * WITHOUT WARRANTIES OR CONDITIONS OF ANY KIND, either express or implied.
 * See the License for the specific language governing permissions and
 * limitations under the License.
 */

package org.gradle.internal.resource.transport.http

import org.apache.http.client.methods.CloseableHttpResponse
import org.apache.http.client.methods.HttpGet
import org.apache.http.client.methods.HttpRequestBase
import org.apache.http.impl.client.CloseableHttpClient
import org.apache.http.ssl.SSLContexts
import org.gradle.util.SetSystemProperties
import org.junit.Rule

class HttpClientHelperTest extends AbstractHttpClientTest {
    @Rule SetSystemProperties sysProp = new SetSystemProperties()

    def "throws HttpRequestException if an IO error occurs during a request"() {
        def client = new HttpClientHelper(httpSettings) {
            @Override
            protected CloseableHttpResponse executeGetOrHead(HttpRequestBase method) {
                throw new IOException("ouch")
            }
        }

        when:
        client.performRequest(new HttpGet("http://gradle.org"), false)

        then:
        HttpRequestException e = thrown()
        e.cause.message == "ouch"
    }

<<<<<<< HEAD
    def "response is closed if an error occurs during a request"() {
        def client = new HttpClientHelper(httpSettings)
        CloseableHttpClient httpClient = Mock()
        client.client = httpClient
        MockedHttpResponse mockedHttpResponse = mockedHttpResponse()

        when:
        client.performRequest(new HttpGet("http://gradle.org"))

        then:
        interaction {
            1 * httpClient.execute(_, _) >> mockedHttpResponse.response
            assertIsClosedCorrectly(mockedHttpResponse)
        }
=======
    def "request with revalidate adds Cache-Control header"() {
        def client = new HttpClientHelper(httpSettings) {
            @Override
            protected HttpResponse executeGetOrHead(HttpRequestBase method) {
                return null
            }
        }

        when:
        def request = new HttpGet("http://gradle.org")
        client.performRequest(request, true)

        then:
        request.getHeaders("Cache-Control")[0].value == "max-age=0"
>>>>>>> d7ddcf1e
    }

    private HttpSettings getHttpSettings() {
        return Stub(HttpSettings) {
            getProxySettings() >> Mock(HttpProxySettings)
            getSecureProxySettings() >> Mock(HttpProxySettings)
            getSslContextFactory() >> Mock(SslContextFactory) {
                createSslContext() >> SSLContexts.createDefault()
            }
        }
    }
}<|MERGE_RESOLUTION|>--- conflicted
+++ resolved
@@ -43,7 +43,6 @@
         e.cause.message == "ouch"
     }
 
-<<<<<<< HEAD
     def "response is closed if an error occurs during a request"() {
         def client = new HttpClientHelper(httpSettings)
         CloseableHttpClient httpClient = Mock()
@@ -58,11 +57,12 @@
             1 * httpClient.execute(_, _) >> mockedHttpResponse.response
             assertIsClosedCorrectly(mockedHttpResponse)
         }
-=======
+    }
+
     def "request with revalidate adds Cache-Control header"() {
         def client = new HttpClientHelper(httpSettings) {
             @Override
-            protected HttpResponse executeGetOrHead(HttpRequestBase method) {
+            protected CloseableHttpResponse executeGetOrHead(HttpRequestBase method) {
                 return null
             }
         }
@@ -73,7 +73,6 @@
 
         then:
         request.getHeaders("Cache-Control")[0].value == "max-age=0"
->>>>>>> d7ddcf1e
     }
 
     private HttpSettings getHttpSettings() {
