/*
 * Copyright 2010 the original author or authors.
 *
 * Licensed under the Apache License, Version 2.0 (the "License");
 * you may not use this file except in compliance with the License.
 * You may obtain a copy of the License at
 *
 *      http://www.apache.org/licenses/LICENSE-2.0
 *
 * Unless required by applicable law or agreed to in writing, software
 * distributed under the License is distributed on an "AS IS" BASIS,
 * WITHOUT WARRANTIES OR CONDITIONS OF ANY KIND, either express or implied.
 * See the License for the specific language governing permissions and
 * limitations under the License.
 */

package org.gradle.plugins.ide.eclipse.model

import org.gradle.api.Action
import org.gradle.api.JavaVersion
import org.gradle.api.XmlProvider
import org.gradle.api.internal.PropertiesTransformer
import org.gradle.api.internal.file.TestFiles
import org.gradle.api.internal.project.ProjectInternal
import org.gradle.internal.xml.XmlTransformer
import org.gradle.plugins.ide.api.PropertiesFileContentMerger
import org.gradle.plugins.ide.api.XmlFileContentMerger
import org.gradle.util.TestUtil
import spock.lang.Specification
import spock.lang.Subject

class EclipseModelTest extends Specification {

<<<<<<< HEAD
    EclipseModel model = new EclipseModel(Mock(ProjectInternal) {
        getTaskDependencyFactory() >> TestFiles.taskDependencyFactory()
    })
=======
    @Subject
    EclipseModel model
    def project = Mock(ProjectInternal)
>>>>>>> 123decb7

    def setup() {
        project.getObjects() >> TestUtil.objectFactory()
        model = TestUtil.newInstance(EclipseModel, project)
        model.classpath = TestUtil.newInstance(EclipseClasspath, project)
    }

    def "enables setting path variables even if wtp is not configured"() {
        given:
        model.wtp = null

        when:
        model.pathVariables(one: new File('.'))
        model.pathVariables(two: new File('.'))

        then:
        model.classpath.pathVariables == [one: new File('.'), two: new File('.')]
    }

    def "enables setting path variables even if wtp component is not configured"() {
        given:
        model.wtp = TestUtil.newInstance(EclipseWtp)
        //for example when wtp+java applied but project is not a dependency to any war/ear.
        assert model.wtp.component == null

        when:
        model.pathVariables(one: new File('.'))

        then:
        model.classpath.pathVariables == [one: new File('.')]
    }

    def "enables setting path variables"() {
        given:
        model.wtp = TestUtil.newInstance(EclipseWtp)
        model.wtp.component = TestUtil.newInstance(EclipseWtpComponent, project, Mock(XmlFileContentMerger))

        when:
        model.pathVariables(one: new File('.'))

        then:
        model.classpath.pathVariables == [one: new File('.')]
        model.wtp.component.pathVariables == [one: new File('.')]
    }

    def "can configure project with Actions"() {
        given:
        def xmlTransformer = Mock(XmlTransformer)
        def xmlMerger = Spy(XmlFileContentMerger, constructorArgs: [xmlTransformer])
        def xmlAction = {} as Action<XmlProvider>
        model.project = TestUtil.newInstance(EclipseProject, xmlMerger)

        when: "configure project"
        model.project({ p -> p.comment = 'something' } as Action<EclipseProject>)

        then:
        model.project.comment == 'something'

        when: "configure project file"
        model.project.file({ fcm -> fcm.xmlTransformer } as Action<XmlFileContentMerger>)

        then:
        1 * xmlMerger.getXmlTransformer()

        when: "configure project XML"
        model.project.file.withXml(xmlAction)

        then:
        1 * xmlTransformer.addAction(xmlAction)
    }

    def "can configure classpath with Actions"() {
        given:
        def xmlTransformer = Mock(XmlTransformer)
        def xmlMerger = Spy(XmlFileContentMerger, constructorArgs: [xmlTransformer])
        def xmlAction = {} as Action<XmlProvider>
        model.classpath.file = xmlMerger

        when: "configure classpath"
        model.classpath({ cp -> cp.downloadJavadoc = true } as Action<EclipseClasspath>)

        then:
        model.classpath.downloadJavadoc

        when: "configure classpath file"
        model.classpath.file({ fcm -> fcm.xmlTransformer } as Action<XmlFileContentMerger>)

        then:
        1 * xmlMerger.getXmlTransformer()

        when: "configure classpath XML"
        model.classpath.file.withXml(xmlAction)

        then:
        1 * xmlTransformer.addAction(xmlAction)
    }

    def "can configure jdt with Actions"() {
        given:
        def propertiesTransformer = Mock(PropertiesTransformer)
        def propertiesMerger = Spy(PropertiesFileContentMerger, constructorArgs: [propertiesTransformer])
        def propertiesAction = {} as Action<Properties>
        model.jdt = TestUtil.newInstance(EclipseJdt, propertiesMerger)

        when: "configure jdt"
        model.jdt({ jdt -> jdt.sourceCompatibility = JavaVersion.VERSION_1_9 } as Action<EclipseJdt>)

        then:
        model.jdt.sourceCompatibility == JavaVersion.VERSION_1_9

        when: "configure jdt file"
        model.jdt.file({ fcm -> fcm.transformer } as Action<PropertiesFileContentMerger>)

        then:
        1 * propertiesMerger.getTransformer()

        when: "configure jdt properties"
        model.jdt.file.withProperties(propertiesAction)

        then:
        1 * propertiesTransformer.addAction(propertiesAction)
    }

    def "can configure wtp with Actions"() {
        given:
        def xmlTransformer = Mock(XmlTransformer)
        def xmlMerger = Spy(XmlFileContentMerger, constructorArgs: [xmlTransformer])
        def xmlAction = {} as Action<XmlProvider>
        def facet = TestUtil.newInstance(EclipseWtpFacet, xmlMerger)
        def component = TestUtil.newInstance(EclipseWtpComponent, project, xmlMerger)
        model.wtp = TestUtil.newInstance(EclipseWtp)

        when: "configure wtp"
        model.wtp({ wtp ->
            wtp.component = component
            wtp.facet = facet
        } as Action<EclipseWtp>)

        then:
        model.wtp.component == component
        model.wtp.facet == facet
        model.wtp.facet.facets.empty

        when: "configure wtp component and facet"
        model.wtp.component({ comp -> comp.deployName = 'name' } as Action<EclipseWtpComponent>)
        model.wtp.facet({ fac -> fac.facets.add(new Facet()) } as Action<EclipseWtpFacet>)

        then:
        model.wtp.component.deployName == 'name'
        model.wtp.facet.facets.size() == 1

        when: "configure wtp component and facet file"
        model.wtp.component.file({ fcm -> fcm.xmlTransformer } as Action<XmlFileContentMerger>)
        model.wtp.facet.file({ fcm -> fcm.xmlTransformer } as Action<XmlFileContentMerger>)

        then:
        2 * xmlMerger.getXmlTransformer()

        when: "configure wtp component and facet xml"
        model.wtp.component.file.withXml(xmlAction)
        model.wtp.facet.file.withXml(xmlAction)

        then:
        2 * xmlTransformer.addAction(xmlAction)
    }
}<|MERGE_RESOLUTION|>--- conflicted
+++ resolved
@@ -31,15 +31,11 @@
 
 class EclipseModelTest extends Specification {
 
-<<<<<<< HEAD
-    EclipseModel model = new EclipseModel(Mock(ProjectInternal) {
-        getTaskDependencyFactory() >> TestFiles.taskDependencyFactory()
-    })
-=======
     @Subject
     EclipseModel model
-    def project = Mock(ProjectInternal)
->>>>>>> 123decb7
+    def project = Mock(ProjectInternal) {
+        getTaskDependencyFactory() >> TestFiles.taskDependencyFactory()
+    }
 
     def setup() {
         project.getObjects() >> TestUtil.objectFactory()
