--- conflicted
+++ resolved
@@ -46,15 +46,12 @@
 - `mustRunAfter`
 - `shouldRunAfter`
 
-<<<<<<< HEAD
-=======
 ==== Creating TAR trees from resources without backing files
 
 Creating a TAR tree from a resource with no backing file is no longer supported.
 Instead, convert the resource to a file and use `project.tarTree()` on the file.
 For more information, see <<tar_tree_no_backing_file>>.
 
->>>>>>> b2512d54
 === Removed APIs
 
 TBD
@@ -322,16 +319,12 @@
 Gradle 7.5 consistently sets the current working directory for the Checkstyle task to `GRADLE_USER_HOME/workers`.
 This may cause problems with custom Checkstyle tasks or Checkstyle configuration files that assume a different directory for relative paths.
 
-<<<<<<< HEAD
-Previously, the current working directory would depend on how Gradle was executed. When running Gradle from the root directory of a project, this would be the root directory, but when running Gradle from a subproject, the current working directory would be the subproject directory.
-=======
 Previously, Gradle selected the current working directory based on the directory where you ran Gradle. If you ran Gradle in:
 
 - the root directory of a project: Gradle uses the root directory as the current working directory.
 - a nested directory of a project: Gradle uses the root directory of the subproject as the current working directory.
 
 In version 7.5 and above, Gradle consistently sets the current working directory for the Checkstyle task to `GRADLE_USER_HOME/workers`.
->>>>>>> b2512d54
 
 === Deprecations
 
