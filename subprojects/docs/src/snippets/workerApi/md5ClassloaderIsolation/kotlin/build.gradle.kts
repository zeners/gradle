--- conflicted
+++ resolved
@@ -6,11 +6,7 @@
 
 val codec = configurations.create("codec") { // <2>
     attributes {
-<<<<<<< HEAD
-        attribute(Usage.USAGE_ATTRIBUTE, objects.named(Usage::class.java, Usage.JAVA_RUNTIME))
-=======
         attribute(Usage.USAGE_ATTRIBUTE, objects.named<Usage>(Usage.JAVA_RUNTIME))
->>>>>>> 73214879
     }
     isVisible = false
     isCanBeConsumed = false
