--- conflicted
+++ resolved
@@ -21,10 +21,6 @@
 import groovy.lang.DelegatesTo;
 import org.gradle.StartParameter;
 import org.gradle.api.Action;
-<<<<<<< HEAD
-import org.gradle.api.Incubating;
-=======
->>>>>>> 9ddd8cd4
 import org.gradle.api.JavaVersion;
 import org.gradle.api.NonNullApi;
 import org.gradle.api.Transformer;
@@ -1232,19 +1228,10 @@
         throw new UnsupportedOperationException();
     }
 
-<<<<<<< HEAD
-    @Nullable
-    private JavaToolchainSpec determineExplicitToolchain() {
-        final String customExecutable = forkOptions.getExecutable();
-        if (customExecutable != null) {
-            return SpecificInstallationToolchainSpec.fromJavaExecutable(getObjectFactory(), customExecutable);
-        }
-=======
     @Inject
     protected ActorFactory getActorFactory() {
         throw new UnsupportedOperationException();
     }
->>>>>>> 9ddd8cd4
 
     @Inject
     protected WorkerProcessFactory getProcessBuilderFactory() {
